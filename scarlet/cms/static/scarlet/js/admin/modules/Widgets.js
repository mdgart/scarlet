define(
	function (require, exports, module) {

		"use strict";

		var DOMClass             = require("rosy/base/DOMClass"),
			$                    = require("$"),
			jQuerySelect2        = require("$plugin!select2"),
			jQueryPickadate      = require("$plugin!pickadate"),
			jQueryDetails        = require("$plugin!details"),
			AssetSelect          = require("./AssetSelect"),
			ApiSelect            = require("./ApiSelect"),
			Formset              = require("./Formset"),
			Tabs                 = require("./Tabs"),
			InsertVideo          = require("./InsertVideo"),
			InsertImage          = require("./InsertImage"),
			Wysiwyg              = require("./wysiwyg/Wysiwyg"),
			WidgetEvents         = require("./WidgetEvents"),
			WindowPopup          = require("./WindowPopup"),
			OnExit               = require("./OnExit"),
			InlineVideo          = require("./InlineVideo"),
<<<<<<< HEAD
			FilterBar            = require("./FilterBar");
=======
			CropImage            = require("./CropImage");
>>>>>>> 711a4c65

		return DOMClass.extend({

			init : function (dom) {
				this.subscribe(WidgetEvents.RENDER, this._render);
			},

			_render : function (n) {
				var dom = $(n.data.dom);

				this._renderSelect(dom);
				this._renderAssetSelect(dom);
				this._renderFormset(dom);
				this._renderApiSelect(dom);
				this._renderDatePicker(dom);
				this._renderWysiwig(dom);
				this._renderTabs(dom);
				this._renderInsertVideo(dom);
				this._renderInsertImage(dom);
				this._renderInlineVideo(dom);
<<<<<<< HEAD
				this._renderFilterBar(dom);
=======
				this._renderjQueryCrop(dom);
>>>>>>> 711a4c65

				this._handlePopup(dom);
			},

			_renderWysiwig : function (dom) {
				dom.find('.widget-wysiwyg').each(function (i, textarea) {
					var wysiwyg = new Wysiwyg($(textarea));
				});
			},

			_renderDatePicker : function (dom) {
				dom.find("[data-date-format]").each(function (i, el) {
					el = $(el);
					el.attr('placeholder', el.data('date-format').toUpperCase());
					if (!Modernizr.inputtypes.date) { // Use plugin if browser lacks native support for input type="date"
						el.pickadate({
							format: 'yyyy-mm-dd',
							format_submit: false,
							month_prev: 'w',
							month_next: 'e',
						});
					}
				});
			},

			_renderSelect : function (dom) {
				dom.find("select").select2({
					minimumResultsForSearch : 20
				});

				dom.find(".widget-tags").select2({
					tags: [],
					tokenSeparators : [',']
				});
			},

			_renderFilterBar : function (dom) {
				var filterBarDom = dom.find(".filters");
				var filterBar = new FilterBar(filterBarDom);
			},

			_renderAssetSelect : function (dom) {
				dom.find(".widget-asset").each(function (i, dom) {
					var picker = new AssetSelect($(dom));
				});
			},

			_renderFormset : function (dom) {
				dom.find(".widget-formset").each(function (i, dom) {
					var formset = new Formset($(dom));
				});
			},

			_renderApiSelect : function (dom) {
				dom.find(".api-select").each(function (i, dom) {
					var select = new ApiSelect($(dom));
				});
			},

			_handlePopup : function (dom) {
				if (!window.opener) {
					return;
				}

				dom.find('.close-popup').click(function (i, dom) {
					window.close();
				});

				dom.find('.widget-popup-data').each(function (i, dom) {
					WindowPopup.respond($(dom).data());
				});
			},

			_renderTabs : function (dom) {
				dom.find(".widget-tabs").each(function (i, el) {
					var tabs = new Tabs($(el));
				});
			},

			_renderInsertVideo : function (dom) {
				dom.find(".widget-insert-video").each(function (i, el) {
					var insertVideo = new InsertVideo({
						$dom : $(el)
					});
				});
			},

			_renderInsertImage : function (dom) {
				dom.find(".widget-insert-image").each(function (i, el) {
					var insertImage = new InsertImage({
						$dom : $(el)
					});
				});
			},

			_renderInlineVideo : function (dom) {
				dom.find(".widget-inline-video").each(function (i, el) {
					var vid = new InlineVideo({
						$dom : $(el)
					});
				});
			},

			_renderjQueryCrop : function (dom) {

				dom.find(".jcrop").each(function (i, el) {
					var cropImage = new CropImage($(el), {
						aspectRatio : 'auto'
					}, {

					}); // options, coordinates, extra
					// this.content = new ContentClass(this.$content, options, this.$content.data(), extra);
				});
			}
		});
	}
);<|MERGE_RESOLUTION|>--- conflicted
+++ resolved
@@ -19,11 +19,8 @@
 			WindowPopup          = require("./WindowPopup"),
 			OnExit               = require("./OnExit"),
 			InlineVideo          = require("./InlineVideo"),
-<<<<<<< HEAD
 			FilterBar            = require("./FilterBar");
-=======
 			CropImage            = require("./CropImage");
->>>>>>> 711a4c65
 
 		return DOMClass.extend({
 
@@ -44,11 +41,8 @@
 				this._renderInsertVideo(dom);
 				this._renderInsertImage(dom);
 				this._renderInlineVideo(dom);
-<<<<<<< HEAD
 				this._renderFilterBar(dom);
-=======
 				this._renderjQueryCrop(dom);
->>>>>>> 711a4c65
 
 				this._handlePopup(dom);
 			},
