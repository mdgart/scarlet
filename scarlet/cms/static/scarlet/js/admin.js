--- conflicted
+++ resolved
@@ -7938,79 +7938,6 @@
 	}
 );
 
-<<<<<<< HEAD
-define(
-	'admin/modules/FilterBar',[
-		"rosy/base/DOMClass",
-		"$"
-	],
-	function (DOMClass, $) {
-
-		
-
-		/* mark up sample ----------
-			<section class="filters">
-				<details id="filter" {% if filter_form.has_changed %}class="filtered"{% endif %}>
-					<summary>
-						{% if filter_form.has_changed %}
-							<a class="filter-clear" href="{{ request.path }}">Clear</a>
-						{% endif %}
-						Filter
-						<i></i>
-					</summary>
-					<form action="" method="get">
-						{{ filter_form }}
-						<p><input type="submit" value="Filter" /></p>
-					</form>
-				</details>
-				<details id="filter" {% if filter_form.has_changed %}class="filtered"{% endif %}>
-					<summary>
-						{% if filter_form.has_changed %}
-							<a class="filter-clear" href="{{ request.path }}">Clear</a>
-						{% endif %}
-						Filter
-						<i></i>
-					</summary>
-					<form action="" method="get">
-						{{ filter_form }}
-						<p><input type="submit" value="Filter" /></p>
-					</form>
-				</details>
-			</section>
-		*/
-
-		return DOMClass.extend({
-
-			init : function (dom) {
-				this.dom = dom;
-				this.data = this.dom.data();
-				this.bindDropDownEvents();
-			},
-
-			bindDropDownEvents : function () {
-				var dropDowns = this.dom.find("summary");
-
-				dropDowns.on("click", function () {
-					var dropdown = this;
-					dropDowns.each(function (i) {
-						if (dropdown !== this) {
-							var details = $(this).parent();
-							if (details.attr("open") !== undefined) {
-								details.removeAttr("open");
-							} else if (details.hasClass("open")) {
-								details.removeClass("open").addClass("closed");
-								details.attr("data-open", "closed");
-							}
-						}
-					});
-				});
-			}
-
-		});
-	});
-define(
-	'admin/modules/Widgets',['require','exports','module','rosy/base/DOMClass','$','$plugin!select2','$plugin!pickadate','$plugin!details','./AssetSelect','./ApiSelect','./Formset','./Tabs','./InsertVideo','./InsertImage','./wysiwyg/Wysiwyg','./WidgetEvents','./WindowPopup','./OnExit','./InlineVideo','./FilterBar'],function (require, exports, module) {
-=======
 define('$plugin!jcrop', ['$'], function ($) {
 var jQuery = $;
 /**
@@ -10376,7 +10303,6 @@
 
 define(
 	'admin/modules/Widgets',['require','exports','module','rosy/base/DOMClass','$','$plugin!select2','$plugin!pickadate','$plugin!details','./AssetSelect','./ApiSelect','./Formset','./Tabs','./InsertVideo','./InsertImage','./wysiwyg/Wysiwyg','./WidgetEvents','./WindowPopup','./OnExit','./InlineVideo','./CropImage'],function (require, exports, module) {
->>>>>>> 711a4c65
 
 		
 
@@ -10396,11 +10322,7 @@
 			WindowPopup          = require("./WindowPopup"),
 			OnExit               = require("./OnExit"),
 			InlineVideo          = require("./InlineVideo"),
-<<<<<<< HEAD
-			FilterBar            = require("./FilterBar");
-=======
 			CropImage            = require("./CropImage");
->>>>>>> 711a4c65
 
 		return DOMClass.extend({
 
@@ -10421,11 +10343,7 @@
 				this._renderInsertVideo(dom);
 				this._renderInsertImage(dom);
 				this._renderInlineVideo(dom);
-<<<<<<< HEAD
-				this._renderFilterBar(dom);
-=======
 				this._renderjQueryCrop(dom);
->>>>>>> 711a4c65
 
 				this._handlePopup(dom);
 			},
@@ -10462,11 +10380,6 @@
 				});
 			},
 
-			_renderFilterBar : function (dom) {
-				var filterBarDom = dom.find(".filters");
-				var filterBar = new FilterBar(filterBarDom);
-			},
-
 			_renderAssetSelect : function (dom) {
 				dom.find(".widget-asset").each(function (i, dom) {
 					var picker = new AssetSelect($(dom));
@@ -10527,103 +10440,6 @@
 						$dom : $(el)
 					});
 				});
-<<<<<<< HEAD
-			}
-		});
-	}
-);
-
-/**
- * details-shim.js
- * A pure JavaScript (no dependencies) solution to make HTML5
- *  Details/Summary tags work in unsupportive browsers
- *
- * Copyright (c) 2013 Tyler Uebele
- * Released under the MIT license.  See included LICENSE.txt
- *  or http://opensource.org/licenses/MIT
- *
- * latest version available at https://github.com/tyleruebele/details-shim
- */
-
-/**
- * Enable proper operation of <details> tags in unsupportive browsers
- */
-
-
- /**
- * Modified for require js
- **/
- define ('detailsShim',[], function () {
-
- 		window.console.log("shim!!!!");
-		function details_shim() {
-			window.console.log("shimming!!!");
-		    //Because <details> must include a <summary>,
-		    // collecting <summary> tags collects *valid* <details> tags
-		    var Summaries = document.getElementsByTagName('summary');
-		    for (var i = 0; i < Summaries.length; i++) {
-		        if (!Summaries[i].parentNode
-		            //sanity check, parent node should be a <details> tag
-		            || 'details' != Summaries[i].parentNode.tagName.toLowerCase()
-		            //only run in browsers that don't support <details> natively
-		            || 'boolean' == typeof Summaries[i].parentNode.open
-		        ) {
-		            continue;
-		        }
-
-		        var Details = Summaries[i].parentNode;
-
-		        // Prevent repeat processing
-		        if (Details.hasAttribute('data-open')) {
-		            continue;
-		        }
-
-		        //Set initial class according to `open` attribute
-		        var state = Details.outerHTML
-		            // OR older firefox doesn't have .outerHTML
-		            || new XMLSerializer().serializeToString(Details);
-		        state = state.substring(0, state.indexOf('>'));
-		        //Read: There is an open attribute, and it's not explicitly empty
-		        state = (-1 != state.indexOf('open') && -1 == state.indexOf('open=""'))
-		            ? 'open'
-		            : 'closed'
-		            ;
-		        Details.setAttribute('data-open', state);
-		        Details.className += ' ' + state;
-
-		        //Add onclick handler to toggle visibility class
-		        Summaries[i].addEventListener('click', function () {
-		            //current state
-		            var state = this.parentNode.getAttribute('data-open');
-		            //new state
-		            state = state == 'open' ? 'closed' : 'open';
-		            this.parentNode.setAttribute('data-open', state);
-		            //replace previous open/close class
-		            this.parentNode.className = this.parentNode.className
-		                .replace(/\bopen\b|\bclosed\b/g, ' ') + ' ' + state;
-		        });
-
-		        //wrap text nodes in span to expose them to css
-		        for (var j = 0; j < Details.childNodes.length; j++) {
-		            if (Details.childNodes[j].nodeType == 3
-		                && /[^\s]/.test(Details.childNodes[j].data)
-		            ) {
-		                var span = document.createElement('span');
-		                var text = Details.childNodes[j];
-		                Details.insertBefore(span, text);
-		                Details.removeChild(text);
-		                span.appendChild(text);
-		            }
-		        }
-		    } // for(Summaries)
-		} // details_shim()
-
-		//Run details_shim() when the page loads
-		window.addEventListener
-		    ? window.addEventListener('load', details_shim, false)
-		    : window.attachEvent && window.attachEvent('onload', details_shim);
-	});
-=======
 			},
 
 			_renderjQueryCrop : function (dom) {
@@ -10641,7 +10457,6 @@
 	}
 );
 
->>>>>>> 711a4c65
 define(
 
 	'admin/views/Admin',[
@@ -10649,11 +10464,10 @@
 		"$",
 		"$plugin!select2",
 		"../modules/Widgets",
-		"../modules/WidgetEvents",
-		"detailsShim"
+		"../modules/WidgetEvents"
 	],
 
-	function (Page, $, jQuerySelect2, Widgets, WidgetEvents, detailsShim) {
+	function (Page, $, jQuerySelect2, Widgets, WidgetEvents) {
 
 		
 
@@ -10750,8 +10564,7 @@
 		"$plugin" : "libs/plugins/amd/jquery-plugin",
 		"wysihtml5" : "libs/wysihtml5",
 		"text" : "libs/plugins/amd/text",
-		"rosy" : "libs/rosy/src",
-		"detailsShim" : "libs/details-shim"
+		"rosy" : "libs/rosy/src"
 	},
 
 	waitSeconds : 15,
